--- conflicted
+++ resolved
@@ -140,10 +140,6 @@
     int Readings[MAX_NUM_ANALOGUE_INPUTS];
 
     //
-<<<<<<< HEAD
-    // Read the analog pin, store the value in RawValue, perform the 
-    // normalization, and store its value in Value.
-=======
     // Contains the normalized sensor readings.
     //
     // Note that the indices run from 0..SensorCount()-1, and correspond to 
@@ -172,7 +168,6 @@
     // Populate the Readings array with values from the analog pins.
     //
     // Returns a boolean indicating success.
->>>>>>> 85818b67
     //
     bool Read();
 
